--- conflicted
+++ resolved
@@ -5,16 +5,7 @@
   </component>
   <component name="ChangeListManager">
     <list default="true" id="84c76057-608a-4121-bb45-1fb54a17b491" name="Changes" comment="update">
-<<<<<<< HEAD
-      <change beforePath="$PROJECT_DIR$/.idea/workspace.xml" beforeDir="false" afterPath="$PROJECT_DIR$/.idea/workspace.xml" afterDir="false" />
-      <change beforePath="$PROJECT_DIR$/scripts/ito_scale.py" beforeDir="false" />
-=======
-      <change afterPath="$PROJECT_DIR$/images/writhe_matrix_laplacian.png" afterDir="false" />
-      <change beforePath="$PROJECT_DIR$/.idea/misc.xml" beforeDir="false" afterPath="$PROJECT_DIR$/.idea/misc.xml" afterDir="false" />
-      <change beforePath="$PROJECT_DIR$/.idea/workspace.xml" beforeDir="false" afterPath="$PROJECT_DIR$/.idea/workspace.xml" afterDir="false" />
-      <change beforePath="$PROJECT_DIR$/src/writhe_tools/writhe.py" beforeDir="false" afterPath="$PROJECT_DIR$/src/writhe_tools/writhe.py" afterDir="false" />
-      <change beforePath="$PROJECT_DIR$/src/writhe_tools/writhe_nn.py" beforeDir="false" afterPath="$PROJECT_DIR$/src/writhe_tools/writhe_nn.py" afterDir="false" />
->>>>>>> f8c5f9ac
+"false" />
     </list>
     <option name="SHOW_DIALOG" value="false" />
     <option name="HIGHLIGHT_CONFLICTS" value="true" />
@@ -29,22 +20,7 @@
     </option>
     <option name="RECENT_GIT_ROOT_PATH" value="$PROJECT_DIR$" />
   </component>
-<<<<<<< HEAD
-  <component name="GitHubPullRequestSearchHistory">{
-  &quot;history&quot;: [
-    {
-      &quot;assignee&quot;: &quot;tommysisk&quot;
-    }
-  ],
-  &quot;lastFilter&quot;: {
-    &quot;assignee&quot;: &quot;tommysisk&quot;
-  }
-}</component>
-  <component name="GithubPullRequestsUISettings">{
-  &quot;selectedUrlAndAccountId&quot;: {
-    &quot;url&quot;: &quot;git@github.com:tommysisk/writhe_tools.git&quot;,
-    &quot;accountId&quot;: &quot;7ab03cc9-ec19-4def-ac9b-b10ceb8b5ddb&quot;
-=======
+
   <component name="GitHubPullRequestSearchHistory"><![CDATA[{
   "history": [
     {
@@ -59,7 +35,6 @@
   "selectedUrlAndAccountId": {
     "url": "git@github.com:tommysisk/writhe_tools.git",
     "accountId": "7ab03cc9-ec19-4def-ac9b-b10ceb8b5ddb"
->>>>>>> f8c5f9ac
   }
 }]]></component>
   <component name="ProjectColorInfo">{
@@ -75,22 +50,16 @@
   "keyToString": {
     "RunOnceActivity.ShowReadmeOnStart": "true",
     "RunOnceActivity.git.unshallow": "true",
-<<<<<<< HEAD
-    "git-widget-placeholder": "2eeaf015",
-=======
+
     "git-widget-placeholder": "c66eafc8",
->>>>>>> f8c5f9ac
     "last_opened_file_path": "/home/t/writhe/Writhe_Package_Lite",
     "node.js.detected.package.eslint": "true",
     "node.js.detected.package.tslint": "true",
     "node.js.selected.package.eslint": "(autodetect)",
     "node.js.selected.package.tslint": "(autodetect)",
     "nodejs_package_manager_path": "npm",
-<<<<<<< HEAD
-    "settings.editor.selected.configurable": "com.intellij.pycharm.community.ide.impl.configuration.PythonContentEntriesConfigurable",
-=======
+
     "settings.editor.selected.configurable": "org.jetbrains.plugins.github.ui.GithubSettingsConfigurable",
->>>>>>> f8c5f9ac
     "vue.rearranger.settings.migration": "true"
   },
   "keyToStringList": {
@@ -126,12 +95,8 @@
       <workItem from="1744634382660" duration="790000" />
       <workItem from="1744635174063" duration="70000" />
       <workItem from="1744636206117" duration="9000" />
-<<<<<<< HEAD
-      <workItem from="1744636219318" duration="45162000" />
-      <workItem from="1745893814789" duration="17049000" />
-=======
+
       <workItem from="1744636219318" duration="36738000" />
->>>>>>> f8c5f9ac
     </task>
     <task id="LOCAL-00001" summary="update">
       <option name="closed" value="true" />
@@ -181,59 +146,7 @@
       <option name="project" value="LOCAL" />
       <updated>1744666066714</updated>
     </task>
-<<<<<<< HEAD
-    <task id="LOCAL-00007" summary="update">
-      <option name="closed" value="true" />
-      <created>1745064346213</created>
-      <option name="number" value="00007" />
-      <option name="presentableId" value="LOCAL-00007" />
-      <option name="project" value="LOCAL" />
-      <updated>1745064346213</updated>
-    </task>
-    <task id="LOCAL-00008" summary="update">
-      <option name="closed" value="true" />
-      <created>1746042976285</created>
-      <option name="number" value="00008" />
-      <option name="presentableId" value="LOCAL-00008" />
-      <option name="project" value="LOCAL" />
-      <updated>1746042976285</updated>
-    </task>
-    <task id="LOCAL-00009" summary="update">
-      <option name="closed" value="true" />
-      <created>1746047318385</created>
-      <option name="number" value="00009" />
-      <option name="presentableId" value="LOCAL-00009" />
-      <option name="project" value="LOCAL" />
-      <updated>1746047318385</updated>
-    </task>
-    <task id="LOCAL-00010" summary="update">
-      <option name="closed" value="true" />
-      <created>1746047398875</created>
-      <option name="number" value="00010" />
-      <option name="presentableId" value="LOCAL-00010" />
-      <option name="project" value="LOCAL" />
-      <updated>1746047398875</updated>
-    </task>
-    <task id="LOCAL-00011" summary="update">
-      <option name="closed" value="true" />
-      <created>1746048771348</created>
-      <option name="number" value="00011" />
-      <option name="presentableId" value="LOCAL-00011" />
-      <option name="project" value="LOCAL" />
-      <updated>1746048771348</updated>
-    </task>
-    <task id="LOCAL-00012" summary="update">
-      <option name="closed" value="true" />
-      <created>1746048878465</created>
-      <option name="number" value="00012" />
-      <option name="presentableId" value="LOCAL-00012" />
-      <option name="project" value="LOCAL" />
-      <updated>1746048878465</updated>
-    </task>
-    <option name="localTasksCounter" value="13" />
-=======
     <option name="localTasksCounter" value="7" />
->>>>>>> f8c5f9ac
     <servers />
   </component>
   <component name="TypeScriptGeneratedFilesManager">
